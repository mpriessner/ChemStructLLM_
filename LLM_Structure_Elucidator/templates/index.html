<!DOCTYPE html>
<html lang="en">
<head>
    <meta charset="UTF-8">
    <meta name="viewport" content="width=device-width, initial-scale=1.0">
    <title>LLM Structure Elucidator</title>
    
    <!-- Core Dependencies -->
    <script src="https://code.jquery.com/jquery-3.7.1.min.js"></script>
    <script src="https://cdnjs.cloudflare.com/ajax/libs/socket.io/4.0.1/socket.io.js"></script>
    
    <!-- Visualization Dependencies -->
    <script src="https://cdn.plot.ly/plotly-latest.min.js"></script>
    <script src="https://3dmol.org/build/3Dmol-min.js"></script>
    <script src="https://3dmol.org/build/3Dmol.ui-min.js"></script>

    <!-- Kekule.js Dependencies -->
    <script src="https://unpkg.com/kekule/dist/kekule.min.js"></script>
    <link rel="stylesheet" href="https://unpkg.com/kekule/dist/themes/default/kekule.css">
    
    <!-- Socket.IO -->
    <script src="https://cdnjs.cloudflare.com/ajax/libs/socket.io/4.0.4/socket.io.js"></script>
    
    <!-- Styles -->
    <link rel="stylesheet" href="{{ url_for('static', filename='css/styles.css') }}">
    <link rel="stylesheet" href="https://cdnjs.cloudflare.com/ajax/libs/font-awesome/5.15.4/css/all.min.css">

    <script>
        // Initialize Kekule when the page loads
        if (typeof Kekule !== 'undefined') {
            Kekule.initOnDomReady();
        }
    </script>
    
</head>
<body>
    <div class="page-title">
        <h1>LLM Structure Elucidator v1</h1>
        <button id="test-functionality" class="test-button">
            <i class="fas fa-vial"></i> Test
        </button>
    </div>
    <div class="container">
        <div class="chat-panel">
            <div class="chat-header">
                <select id="model-select">
                    <option value="gemini-flash" selected>Gemini 1.5 Flash</option>
                    <option value="gemini-pro">Gemini Pro</option>
                    <option value="claude-3-5-haiku">Claude 3.5 Haiku</option>
                    <option value="claude-3-5-sonnet">Claude 3.5 Sonnet</option>
                    <option value="gpt-4o">GPT-4o</option>
                    <option value="gpt-4o-mini">GPT-4o Mini</option>
                </select>
                <button id="clear-chat">Clear Chat</button>
                <button id="run-elucidation" class="elucidation-button">
                    <i class="fas fa-atom"></i> Run Structure Elucidation
                </button>
            </div>
            <div id="chat-messages"></div>
            <div class="input-container">
                <input type="text" id="message-input" placeholder="Type your message...">
                <button id="micButton" class="mic-button">
                    <i class="fas fa-microphone"></i>
                </button>
                <button id="send-button">Send</button>
            </div>
        </div>
        <div class="resize-handle"></div>
        <div class="visualization-panel">
            <div class="tab-bar">
                <button class="tab-button active" data-tab="nmr">NMR Analysis</button>
<<<<<<< HEAD
                <button class="tab-button tab-future" data-tab="structure">
                    Structure View
                    <span class="future-badge">Future</span>
                </button>
=======
                <button class="tab-button" data-tab="structure">Structure View <span class="future-badge">WIP</span></button>
>>>>>>> f015d9de
            </div>
            <div class="tab-content active" data-tab="nmr">
                <div class="visualization-grid">
                    <!-- NMR Analysis Tab Content -->
                    <div class="visualization-container" id="vis-container-1">
                        <div class="visualization-header">
                            <div class="tab-container">
                                <button class="visualization-tab active">2D Molecule</button>
                            </div>
                            <button class="close-visualization" data-container="1">&times;</button>
                        </div>
                        <div class="visualization-content" id="vis-content-1">
                            <div class="content-placeholder">
                                <i class="fas fa-file-upload fa-2x mb-2"></i>
                                <p>Ready for file input</p>
                            </div>
                        </div>
                    </div>

                    <div class="visualization-container" id="vis-container-2">
                        <div class="visualization-header">
                            <span>File Input</span>
                            <button class="close-visualization" data-container="2">&times;</button>
                        </div>
                        <div class="visualization-content" id="vis-content-2">
                            <div class="file-input-box">
                                <i class="fas fa-file-upload fa-2x"></i>
                                <p>Select a file to upload:</p>
                                <ul class="file-types">
                                    <li>CSV file with SMILES column</li>
                                    <li>molecular_data.json file</li>
                                </ul>
                                <div class="button-group">
                                    <input type="file" id="file-input-2" accept=".csv, .json" style="display: none;" onchange="handleFileSelect(event, 2)">
                                    <button class="file-input-button" onclick="document.getElementById('file-input-2').click()">
                                        Choose File
                                    </button>
                                    <button id="upload-button-2" class="file-input-button" disabled onclick="uploadSelectedFile(2)">
                                        Upload File
                                    </button>
                                </div>
                                <div id="upload-status-2" class="upload-status"></div>
                                <div id="file-list-2" class="file-list"></div>
                            </div>
                        </div>
                    </div>

                    <div class="visualization-container" id="vis-container-3">
                        <div class="visualization-header">
                            <div class="tab-container">
                                <button class="visualization-tab active">3D Molecule</button>
                            </div>
                            <button class="close-visualization" data-container="3">&times;</button>
                        </div>
                        <div class="visualization-content" id="vis-content-3">
                            <div id="container-01" class="mol-container"></div>
                        </div>
                    </div>

                    <div class="visualization-container" id="vis-container-4">
                        <div class="visualization-header">
                            <div class="tab-container">
                                <button class="visualization-tab active" data-panel="plot">Plot</button>
                            </div>
                            <button class="close-visualization" data-container="4">&times;</button>
                        </div>
                        <div class="visualization-content" id="vis-content-4">
                            <div id="plot-panel-4" class="visualization-panel active">
                                <div class="content-placeholder">
                                    <i class="fas fa-chart-line fa-2x mb-2"></i>
                                    <p>Ready for plot visualization</p>
                                </div>
                            </div>
                        </div>
                    </div>
                </div>
            </div>
            <div class="tab-content" data-tab="structure">
                <div class="visualization-grid">
                    <!-- Structure View Tab Content -->
                    <div class="visualization-container structure-wip" id="structure-container-1">
                        <div class="visualization-header">
                            <h3>Structure View <span class="wip-indicator">🚧 Under Development</span></h3>
                        </div>
                        <div class="visualization-content">
                            <div class="wip-notice">
                                <i class="fas fa-tools fa-3x mb-3"></i>
                                <h4>Feature Under Development</h4>
                                <p>This functionality is currently being developed and is not yet available.</p>
                                <p>Focus is currently on <strong>NMR Analysis</strong> features.</p>
                            </div>
                        </div>
                    </div>
                    <div class="visualization-container structure-wip" id="structure-container-2">
                        <div class="visualization-header">
                            <h3>2D Structure Editor <span class="wip-indicator">🚧 Planned</span></h3>
                        </div>
                        <div class="visualization-content">
                            <div class="wip-notice">
                                <i class="fas fa-drafting-compass fa-2x mb-2"></i>
                                <p>Interactive structure editing capabilities coming soon</p>
                            </div>
                        </div>
                    </div>
                    <div class="visualization-container structure-wip" id="structure-container-3">
                        <div class="visualization-header">
                            <h3>Structure Properties <span class="wip-indicator">🚧 Planned</span></h3>
                        </div>
                        <div class="visualization-content">
                            <div class="wip-notice">
                                <i class="fas fa-calculator fa-2x mb-2"></i>
                                <p>Molecular properties and analysis tools in development</p>
                            </div>
                        </div>
                    </div>
                    <div class="visualization-container structure-wip" id="structure-container-4">
                        <div class="visualization-header">
                            <h3>Conformer Analysis <span class="wip-indicator">🚧 Planned</span></h3>
                        </div>
                        <div class="visualization-content">
                            <div class="wip-notice">
                                <i class="fas fa-atom fa-2x mb-2"></i>
                                <p>Conformer energies and statistics analysis coming soon</p>
                            </div>
                        </div>
                    </div>
                </div>
            </div>
        </div>

    <script type="module" src="{{ url_for('static', filename='js/main.js') }}"></script>
    <script type="module">
        import { initializeStructureTab } from "{{ url_for('static', filename='js/modules/structure/structureTabInit.js') }}";
        document.addEventListener('DOMContentLoaded', () => {
            initializeStructureTab();
        });
    </script>
</body>
</html><|MERGE_RESOLUTION|>--- conflicted
+++ resolved
@@ -15,13 +15,9 @@
     <script src="https://3dmol.org/build/3Dmol.ui-min.js"></script>
 
     <!-- Kekule.js Dependencies -->
+    <link rel="stylesheet" href="https://unpkg.com/kekule/dist/themes/default/kekule.css">
     <script src="https://unpkg.com/kekule/dist/kekule.min.js"></script>
-    <link rel="stylesheet" href="https://unpkg.com/kekule/dist/themes/default/kekule.css">
-    
-    <!-- Socket.IO -->
-    <script src="https://cdnjs.cloudflare.com/ajax/libs/socket.io/4.0.4/socket.io.js"></script>
-    
-    <!-- Styles -->
+    <script src="https://cdnjs.cloudflare.com/ajax/libs/three.js/r128/three.min.js"></script>
     <link rel="stylesheet" href="{{ url_for('static', filename='css/styles.css') }}">
     <link rel="stylesheet" href="https://cdnjs.cloudflare.com/ajax/libs/font-awesome/5.15.4/css/all.min.css">
 
@@ -32,6 +28,9 @@
         }
     </script>
     
+    <!-- Styles -->
+    <link rel="stylesheet" href="{{ url_for('static', filename='css/styles.css') }}">
+    <link rel="stylesheet" href="https://cdnjs.cloudflare.com/ajax/libs/font-awesome/5.15.4/css/all.min.css">
 </head>
 <body>
     <div class="page-title">
@@ -69,14 +68,7 @@
         <div class="visualization-panel">
             <div class="tab-bar">
                 <button class="tab-button active" data-tab="nmr">NMR Analysis</button>
-<<<<<<< HEAD
-                <button class="tab-button tab-future" data-tab="structure">
-                    Structure View
-                    <span class="future-badge">Future</span>
-                </button>
-=======
                 <button class="tab-button" data-tab="structure">Structure View <span class="future-badge">WIP</span></button>
->>>>>>> f015d9de
             </div>
             <div class="tab-content active" data-tab="nmr">
                 <div class="visualization-grid">
@@ -157,50 +149,41 @@
             <div class="tab-content" data-tab="structure">
                 <div class="visualization-grid">
                     <!-- Structure View Tab Content -->
-                    <div class="visualization-container structure-wip" id="structure-container-1">
-                        <div class="visualization-header">
-                            <h3>Structure View <span class="wip-indicator">🚧 Under Development</span></h3>
-                        </div>
-                        <div class="visualization-content">
-                            <div class="wip-notice">
-                                <i class="fas fa-tools fa-3x mb-3"></i>
-                                <h4>Feature Under Development</h4>
-                                <p>This functionality is currently being developed and is not yet available.</p>
-                                <p>Focus is currently on <strong>NMR Analysis</strong> features.</p>
-                            </div>
-                        </div>
-                    </div>
-                    <div class="visualization-container structure-wip" id="structure-container-2">
-                        <div class="visualization-header">
-                            <h3>2D Structure Editor <span class="wip-indicator">🚧 Planned</span></h3>
-                        </div>
-                        <div class="visualization-content">
-                            <div class="wip-notice">
-                                <i class="fas fa-drafting-compass fa-2x mb-2"></i>
-                                <p>Interactive structure editing capabilities coming soon</p>
-                            </div>
-                        </div>
-                    </div>
-                    <div class="visualization-container structure-wip" id="structure-container-3">
-                        <div class="visualization-header">
-                            <h3>Structure Properties <span class="wip-indicator">🚧 Planned</span></h3>
-                        </div>
-                        <div class="visualization-content">
-                            <div class="wip-notice">
-                                <i class="fas fa-calculator fa-2x mb-2"></i>
-                                <p>Molecular properties and analysis tools in development</p>
-                            </div>
-                        </div>
-                    </div>
-                    <div class="visualization-container structure-wip" id="structure-container-4">
-                        <div class="visualization-header">
-                            <h3>Conformer Analysis <span class="wip-indicator">🚧 Planned</span></h3>
-                        </div>
-                        <div class="visualization-content">
-                            <div class="wip-notice">
-                                <i class="fas fa-atom fa-2x mb-2"></i>
-                                <p>Conformer energies and statistics analysis coming soon</p>
-                            </div>
+                    <div class="visualization-container" id="structure-container-1">
+                        <div class="visualization-header">
+                            <h3>Structure View</h3>
+                        </div>
+                        <div class="visualization-content">
+                            <div class="molecule-container">
+                                <img src="{{ url_for('static', filename='images/molecule_comparison.png') }}"
+                                     alt="Molecule structure" 
+                                     class="zoomable-molecule">
+                                <div class="zoom-indicator">Zoom: 100%</div>
+                            </div>
+                        </div>
+                    </div>
+                    <div class="visualization-container" id="structure-container-2">
+                        <div class="visualization-header">
+                            <h3>2D Structure Editor</h3>
+                        </div>
+                        <div class="visualization-content">
+                            <div class="empty-space">Interactive Structure Editor</div>
+                        </div>
+                    </div>
+                    <div class="visualization-container" id="structure-container-3">
+                        <div class="visualization-header">
+                            <h3>Structure Properties</h3>
+                        </div>
+                        <div class="visualization-content">
+                            <div class="empty-space">Molecular Properties and Analysis</div>
+                        </div>
+                    </div>
+                    <div class="visualization-container" id="structure-container-4">
+                        <div class="visualization-header">
+                            <h3>Conformer Analysis</h3>
+                        </div>
+                        <div class="visualization-content">
+                            <div class="empty-space">Conformer Energies and Statistics</div>
                         </div>
                     </div>
                 </div>
